--- conflicted
+++ resolved
@@ -11,12 +11,9 @@
 TOTAL_DOCS = 55393  # Replace with your final indexed doc count
 stemmer = PorterStemmer()
 
-<<<<<<< HEAD
 # Tokenizes and stems the query so terms match the index terms.
-=======
 nltk.download('punkt')
 
->>>>>>> ad72cc40
 def tokenize_query(query):
     return [stemmer.stem(token.lower()) for token in word_tokenize(query) if token.isalnum()]
 
