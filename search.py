import os
import pickle
import math
import string
from nltk.stem import PorterStemmer
from nltk.tokenize import word_tokenize
import time
import nltk

TERM_INDEX_DIR = "term_index"
<<<<<<< HEAD
TOTAL_DOCS = 55393  # Replace with your final indexed doc count
=======
TOTAL_DOCS = 55393
>>>>>>> 951df20b
stemmer = PorterStemmer()

nltk.download('punkt')

def tokenize_query(query):
    return [stemmer.stem(token.lower()) for token in word_tokenize(query) if token.isalnum()]

def get_index_file(term):
    first = term[0].lower()
    if first in string.ascii_lowercase:
        return os.path.join(TERM_INDEX_DIR, f"{first}.pkl")
    return os.path.join(TERM_INDEX_DIR, "other.pkl")

def load_postings(term):
    index_file = get_index_file(term)
    if not os.path.exists(index_file):
        return []
    with open(index_file, "rb") as f:
        index = pickle.load(f)
    return index.get(term, [])

def intersect_documents(postings_lists):
    sets = [set(doc for doc, _ in plist) for plist in postings_lists]
    return set.intersection(*sets)

def compute_tf_idf(postings, common_docs, df, N):
    idf = math.log(N / df)
    scores = {}
    for doc, tf in postings:
        if doc in common_docs:
            scores[doc] = scores.get(doc, 0) + tf * idf
    return scores

def search(query):
    start = time.time()

    terms = tokenize_query(query)
    if not terms:
        print("No valid terms.")
        return []

    postings_lists = [load_postings(term) for term in terms]
    if not all(postings_lists):
        print("No results found.")
        return []

    common_docs = intersect_documents(postings_lists)
    if not common_docs:
        print("No documents contain all terms.")
        return []

    scores = {}
    for term, postings in zip(terms, postings_lists):
        df = len(postings)
        tfidf = compute_tf_idf(postings, common_docs, df, TOTAL_DOCS)
        for doc, score in tfidf.items():
            scores[doc] = scores.get(doc, 0) + score

    ranked = sorted(scores.items(), key=lambda x: x[1], reverse=True)
    end = time.time()
    total_time = round((end - start) * 1000, 2)
    return ranked[:5], total_time

def main():
    queries = [
        "cristina lopes",
        "machine learning",
        "ACM",
        "master of software engineering"
    ]
    for i, q in enumerate(queries, 1):
        print(f"\nQuery {i}: {q}")
        results = search(q)
        for rank, (url, score) in enumerate(results, 1):
            print(f"{rank}. {url}")

if __name__ == "__main__":
    main()<|MERGE_RESOLUTION|>--- conflicted
+++ resolved
@@ -8,11 +8,7 @@
 import nltk
 
 TERM_INDEX_DIR = "term_index"
-<<<<<<< HEAD
 TOTAL_DOCS = 55393  # Replace with your final indexed doc count
-=======
-TOTAL_DOCS = 55393
->>>>>>> 951df20b
 stemmer = PorterStemmer()
 
 nltk.download('punkt')
